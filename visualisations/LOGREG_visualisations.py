--- conflicted
+++ resolved
@@ -4,82 +4,8 @@
 import matplotlib.pyplot as plt
 import pathlib
 
-<<<<<<< HEAD
 RESULTS_DIR = pathlib.Path("../Results")
 RESULTS_DIR.mkdir(exist_ok=True)
-=======
-# Save one level up, as requested
-RESULTS_DIR = pathlib.Path("../Results")
-RESULTS_DIR.mkdir(parents=True, exist_ok=True)
-
-def _mode_col(df: pd.DataFrame) -> str:
-    # Accept either "Mode" (LR) or "Suite" (k-means style)
-    if "Mode" in df.columns:
-        return "Mode"
-    if "Suite" in df.columns:
-        return "Suite"
-    raise KeyError("Neither 'Mode' nor 'Suite' column found.")
-
-def _classes_col(df: pd.DataFrame) -> str:
-    # LR uses NumClasses; KMeans used NumClusters
-    if "NumClasses" in df.columns:
-        return "NumClasses"
-    if "NumClusters" in df.columns:
-        return "NumClusters"
-    raise KeyError("Neither 'NumClasses' nor 'NumClusters' column found.")
-
-def _ensure_numeric(df: pd.DataFrame, cols):
-    out = df.copy()
-    for c in cols:
-        if c in out.columns:
-            out[c] = pd.to_numeric(out[c], errors="coerce")
-    return out
-
-def _relative_hybrid_vs_double(
-    df: pd.DataFrame,
-    xcol: str,          # "Cap" or "tolerance_single"
-    ycol: str           # "Time" or "Accuracy"
-) -> pd.DataFrame:
-    """
-    Returns a tidy DataFrame with columns:
-      DatasetName, ClassesCol, xcol, rel (Hybrid/Double)
-    The mean over n_repeats is baked in via groupby(...).mean().
-    """
-    mode_col = _mode_col(df)
-    classes_col = _classes_col(df)
-
-    # Coerce numeric axes
-    df = _ensure_numeric(df, [xcol, ycol, classes_col, "DatasetSize"])
-
-    # Average over repeats for stability
-    keys = ["DatasetName", classes_col, mode_col, xcol]
-    g = df.groupby(keys, dropna=False)[ycol].mean().reset_index()
-
-    # Pivot to align Hybrid & Double per (dataset, classes, x)
-    pivot = g.pivot_table(
-        index=["DatasetName", classes_col, xcol],
-        columns=mode_col,
-        values=ycol,
-        aggfunc="mean"
-    )
-
-    # Keep only pairs with both modes
-    needed = {"Hybrid", "Double"}
-    if not needed.issubset(pivot.columns):
-        # If some are missing, fill with NaN and we’ll drop them
-        for c in needed:
-            if c not in pivot.columns:
-                pivot[c] = np.nan
-    pivot = pivot.dropna(subset=["Hybrid", "Double"], how="any")
-
-    # Compute relative = Hybrid / Double
-    rel = (pivot["Hybrid"] / pivot["Double"]).reset_index()
-    rel.rename(columns={0: "rel"}, inplace=True)
-    rel["rel"] = pd.to_numeric(rel["rel"], errors="coerce")
-    # Sort by xcol
-    rel = rel.sort_values([ "DatasetName", classes_col, xcol ])
-    return rel
->>>>>>> 523530a1
 
 class LogisticVisualizer:
     def __init__(self, out_dir=RESULTS_DIR):
@@ -175,23 +101,10 @@
         plt.close()
 
 
-<<<<<<< HEAD
 if __name__ == '__main__':
     # Load results
     df_A = pd.read_csv("../Results/logistic_results_expA.csv")
     df_B = pd.read_csv("../Results/logistic_results_expB.csv")
-
-    log_vis = LogisticVisualizer(out_dir=RESULTS_DIR)
-
-    # Experiment A plots
-    log_vis.plot_cap_vs_time(df_A)
-    log_vis.plot_cap_vs_accuracy(df_A)
-=======
-if __name__ == "__main__":
-    # Optional CLI usage
-    df_A = pd.read_csv("../Results/logistic_results_expA.csv")
-    df_B = pd.read_csv("../Results/logistic_results_expB.csv")
->>>>>>> 523530a1
 
     vis = LogisticVisualizer(out_dir=RESULTS_DIR)
     vis.plot_cap_vs_time(df_A)
