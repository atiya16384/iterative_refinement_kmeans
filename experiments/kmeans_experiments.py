from visualisations.kmeans_visualisations import KMeansVisualizer
from experiments.kmeans_precision import run_full_double, run_hybrid, run_adaptive_hybrid
import numpy as np
import time

def run_experiment_A(ds_name, X, y_true, n_clusters, initial_centers, config):
    rows_A = []
    n_samples = len(X)
    n_features = X.shape[1]
    X_cur = X
    y_true_cur = y_true

    max_iter = config["max_iter_A"]
    tol_fixed_A = config["tol_fixed_A"]
    cap_grid = config["cap_grid"]
    n_repeats = config["n_repeats"]

    for rep in range(n_repeats):
        # Full double precision run
        centers_double, labels_double, iters_double_tot, iters_single_tot, elapsed, mem_MB_double, inertia = run_full_double(
            X_cur, initial_centers, n_clusters, max_iter, tol_fixed_A, y_true_cur
        )

        rows_A.append([
            ds_name, n_samples, n_clusters, "A", 0, 0,
            iters_single_tot, iters_double_tot, "Double", elapsed, mem_MB_double,
             inertia
        ])

    for cap in cap_grid:
        for rep in range(n_repeats):
            # Hybrid run
            labels_hybrid, centers_hybrid, iters_single, iters_double, elapsed_hybrid, mem_MB_hybrid, inertia_hybrid = run_hybrid(
                X_cur, initial_centers, n_clusters,
                max_iter_total=max_iter,
                single_iter_cap=cap,
                tol_single=tol_fixed_A,
                tol_double=tol_fixed_A,
                y_true=y_true_cur,
                seed=rep
            )

            rows_A.append([
                ds_name, n_samples, n_clusters, "A", cap, tol_fixed_A,
                iters_single, iters_double, "Hybrid", elapsed_hybrid, mem_MB_hybrid,
                inertia_hybrid
            ])

            # Only plot for the first repeat
            if rep == 0:
                X_vis, centers_vis, xx, yy, labels_grid = KMeansVisualizer.pca_2d_view(X_cur, centers_hybrid)
                filename = f"{ds_name}_n{n_samples}_c{n_clusters}_A_{cap}"
                title = f"{ds_name}: n={n_samples}, c={n_clusters}, cap={cap}"
                KMeansVisualizer.plot_clusters(X_vis, labels_hybrid, centers_vis, xx, yy, labels_grid, title=title, filename=filename)
                
    return rows_A

def run_experiment_B(ds_name, X, y_true, n_clusters, initial_centers, config):
    rows_B = []
    n_samples = len(X)
    n_features = X.shape[1]
    X_cur = X
    y_true_cur = y_true

    max_iter_B = config["max_iter_B"]
    tol_double_B = config["tol_double_B"]
    tol_single_grid = config["tol_single_grid"]
    n_repeats = config["n_repeats"]

    for rep in range(n_repeats):
        centers_double, labels_double, iters_double_tot, iters_single_tot, elapsed, mem_MB_double, inertia = run_full_double(
        X_cur, initial_centers, n_clusters, max_iter_B, tol_double_B, y_true_cur
        )

        rows_B.append([ ds_name, n_samples, n_clusters, "B", tol_double_B,  iters_single_tot, iters_double_tot, "Double", elapsed, mem_MB_double,
               inertia])
        print(f"[Double Baseline - Exp B] tol={tol_double_B} | iter_double={iters_double_tot}")
        print(f"The total number of features is : F={n_features}")


    for tol_s in tol_single_grid:
        for rep in range(n_repeats):
        #  hybrid run
            labels_hybrid, centers_hybrid, iters_single, iters_double, elapsed_hybrid, mem_MB_hybrid, inertia_hybrid = run_hybrid(
                X_cur, initial_centers, n_clusters, max_iter_total=max_iter_B, tol_single = tol_s, tol_double = tol_double_B, single_iter_cap=max_iter_B, y_true= y_true_cur, seed = rep
            )

            print(f"Tol_single: {tol_s}, Iter Single: {iters_single}, Iter Double: {iters_double}, Total: {iters_single + iters_double}")
            print(f"The total number of features is : F={n_features}")


            rows_B.append([ds_name, n_samples, n_clusters, "B", tol_s,  iters_single, iters_double, "Hybrid", elapsed_hybrid, mem_MB_hybrid,
                     inertia_hybrid])
        
            print(f" [Hybrid] {rows_B}", flush=True) 
            print(f"The total number of features is : F={n_features}")


            # plot clusters
            if rep == 0:
                X_vis, centers_vis, xx, yy, labels_grid = KMeansVisualizer.pca_2d_view(X_cur, centers_hybrid)
                filename = f"{ds_name}_n{n_samples}_c{n_clusters}_B_{tol_s}"
                title = f"{ds_name}: n={n_samples}, c={n_clusters}, tol={tol_s}"
                KMeansVisualizer.plot_clusters(X_vis, labels_hybrid, centers_vis, xx, yy, labels_grid, title=title, filename=filename)
                
    return rows_B


def run_experiment_C(ds_name, X, y_true, n_clusters, initial_centers, config):
    rows_C = []
    n_samples = len(X)

    max_iter_C = config["max_iter_C"]
    tol_fixed_C = config["tol_fixed_C"]
    cap_C_pct = config["cap_C_pct"]  # e.g., 0.8 means 80% of max_iter_C
    n_repeats = config["n_repeats"]

    iter_cap = int(max_iter_C * cap_C_pct)

    for rep in range(n_repeats):
        # Baseline full double precision
        centers_double, labels_double, iters_double_tot, iters_single_tot, elapsed, mem_MB_double, inertia = run_full_double(
            X, initial_centers, n_clusters, max_iter_C, tol_fixed_C, y_true
        )
        rows_C.append([
            ds_name, n_samples, n_clusters, "C", cap_C_pct, tol_fixed_C,
            0, iters_double_tot, "Double", elapsed, mem_MB_double, inertia
        ])

        # Single hybrid run with capped single precision
        labels_hybrid, centers_hybrid, iters_single, iters_double, elapsed_hybrid, mem_MB_hybrid, inertia_hybrid = run_hybrid(
            X, initial_centers, n_clusters,
            max_iter_total=max_iter_C,
            single_iter_cap=iter_cap,
            tol_single=tol_fixed_C,
            tol_double=tol_fixed_C,
            y_true=y_true,
            seed=rep
        )

        rows_C.append([
            ds_name, n_samples, n_clusters, "C", cap_C_pct, tol_fixed_C,
            iters_single, iters_double, "Hybrid", elapsed_hybrid, mem_MB_hybrid, inertia_hybrid
        ])

        # Optional plot (just once)
        if rep == 0:
            X_vis, centers_vis, xx, yy, labels_grid = KMeansVisualizer.pca_2d_view(X, centers_hybrid)
            filename = f"{ds_name}_n{n_samples}_c{n_clusters}_C_cap{int(cap_C_pct*100)}"
            title = f"{ds_name}: n={n_samples}, c={n_clusters}, cap={int(cap_C_pct*100)}%"
            KMeansVisualizer.plot_clusters(X_vis, labels_hybrid, centers_vis, xx, yy, labels_grid, title=title, filename=filename)

    return rows_C


def run_experiment_D(ds_name, X, y_true, n_clusters, initial_centers, config):
    rows_D = []

    max_iter = config["max_iter_D"]
    tol_shift = config.get("tol_shift_D", 1e-3)
    stability_threshold = config.get("stability_threshold_D", 0.02)
    inertia_improvement_threshold = config.get("inertia_improvement_threshold_D", 0.02)
    refine_iterations = config.get("refine_iterations_D", 2)
    seed = config.get("seed", 0)

    # === Baseline (Double Precision) ===
    base = run_adaptive_hybrid(
        X, initial_centers, n_clusters,
        max_iter=max_iter,
        initial_precision='double',
        stability_threshold=0.0,
        inertia_improvement_threshold=0.0,
        refine_iterations=0,
        tol_shift=tol_shift,
        seed=seed,
        y_true=y_true
    )
<<<<<<< HEAD
    labels_b, centers_b, _, it_b, time_b, mem_b, inertia_b = base
    rows_D.append([ds_name, len(X), n_clusters, "Double", False, it_b, time_b, mem_b, inertia_b])
=======
    labels_b, centers_b, switched_b, iters_b, time_b, mem_b, inertia_b, iters_single_b, iters_double_b = base
>>>>>>> aeda39f2

    rows_D.append([
        ds_name, len(X), n_clusters,
        "Double", "-", "-",  # Mode, tol_single, Cap
        iters_single_b, iters_double_b,
        "D", time_b, mem_b, inertia_b
    ])

    # === Adaptive-Hybrid ===
    adv = run_adaptive_hybrid(
        X, initial_centers, n_clusters,
        max_iter=max_iter,
        initial_precision='single',
        stability_threshold=stability_threshold,
        inertia_improvement_threshold=inertia_improvement_threshold,
        refine_iterations=refine_iterations,
        tol_shift=tol_shift,
        seed=seed,
        y_true=y_true
    )
    labels_h, centers_h, switched_h, iters_h, time_h, mem_h, inertia_h, iters_single_h, iters_double_h = adv

    rows_D.append([
        ds_name, len(X), n_clusters,
        "Adaptive", stability_threshold, "-",  # Mode, tol_single, Cap
        iters_single_h, iters_double_h,
        "D", time_h, mem_h, inertia_h
    ])

    return rows_D
<|MERGE_RESOLUTION|>--- conflicted
+++ resolved
@@ -1,213 +1,208 @@
-from visualisations.kmeans_visualisations import KMeansVisualizer
-from experiments.kmeans_precision import run_full_double, run_hybrid, run_adaptive_hybrid
-import numpy as np
-import time
-
-def run_experiment_A(ds_name, X, y_true, n_clusters, initial_centers, config):
-    rows_A = []
-    n_samples = len(X)
-    n_features = X.shape[1]
-    X_cur = X
-    y_true_cur = y_true
-
-    max_iter = config["max_iter_A"]
-    tol_fixed_A = config["tol_fixed_A"]
-    cap_grid = config["cap_grid"]
-    n_repeats = config["n_repeats"]
-
-    for rep in range(n_repeats):
-        # Full double precision run
-        centers_double, labels_double, iters_double_tot, iters_single_tot, elapsed, mem_MB_double, inertia = run_full_double(
-            X_cur, initial_centers, n_clusters, max_iter, tol_fixed_A, y_true_cur
-        )
-
-        rows_A.append([
-            ds_name, n_samples, n_clusters, "A", 0, 0,
-            iters_single_tot, iters_double_tot, "Double", elapsed, mem_MB_double,
-             inertia
-        ])
-
-    for cap in cap_grid:
-        for rep in range(n_repeats):
-            # Hybrid run
-            labels_hybrid, centers_hybrid, iters_single, iters_double, elapsed_hybrid, mem_MB_hybrid, inertia_hybrid = run_hybrid(
-                X_cur, initial_centers, n_clusters,
-                max_iter_total=max_iter,
-                single_iter_cap=cap,
-                tol_single=tol_fixed_A,
-                tol_double=tol_fixed_A,
-                y_true=y_true_cur,
-                seed=rep
-            )
-
-            rows_A.append([
-                ds_name, n_samples, n_clusters, "A", cap, tol_fixed_A,
-                iters_single, iters_double, "Hybrid", elapsed_hybrid, mem_MB_hybrid,
-                inertia_hybrid
-            ])
-
-            # Only plot for the first repeat
-            if rep == 0:
-                X_vis, centers_vis, xx, yy, labels_grid = KMeansVisualizer.pca_2d_view(X_cur, centers_hybrid)
-                filename = f"{ds_name}_n{n_samples}_c{n_clusters}_A_{cap}"
-                title = f"{ds_name}: n={n_samples}, c={n_clusters}, cap={cap}"
-                KMeansVisualizer.plot_clusters(X_vis, labels_hybrid, centers_vis, xx, yy, labels_grid, title=title, filename=filename)
-                
-    return rows_A
-
-def run_experiment_B(ds_name, X, y_true, n_clusters, initial_centers, config):
-    rows_B = []
-    n_samples = len(X)
-    n_features = X.shape[1]
-    X_cur = X
-    y_true_cur = y_true
-
-    max_iter_B = config["max_iter_B"]
-    tol_double_B = config["tol_double_B"]
-    tol_single_grid = config["tol_single_grid"]
-    n_repeats = config["n_repeats"]
-
-    for rep in range(n_repeats):
-        centers_double, labels_double, iters_double_tot, iters_single_tot, elapsed, mem_MB_double, inertia = run_full_double(
-        X_cur, initial_centers, n_clusters, max_iter_B, tol_double_B, y_true_cur
-        )
-
-        rows_B.append([ ds_name, n_samples, n_clusters, "B", tol_double_B,  iters_single_tot, iters_double_tot, "Double", elapsed, mem_MB_double,
-               inertia])
-        print(f"[Double Baseline - Exp B] tol={tol_double_B} | iter_double={iters_double_tot}")
-        print(f"The total number of features is : F={n_features}")
-
-
-    for tol_s in tol_single_grid:
-        for rep in range(n_repeats):
-        #  hybrid run
-            labels_hybrid, centers_hybrid, iters_single, iters_double, elapsed_hybrid, mem_MB_hybrid, inertia_hybrid = run_hybrid(
-                X_cur, initial_centers, n_clusters, max_iter_total=max_iter_B, tol_single = tol_s, tol_double = tol_double_B, single_iter_cap=max_iter_B, y_true= y_true_cur, seed = rep
-            )
-
-            print(f"Tol_single: {tol_s}, Iter Single: {iters_single}, Iter Double: {iters_double}, Total: {iters_single + iters_double}")
-            print(f"The total number of features is : F={n_features}")
-
-
-            rows_B.append([ds_name, n_samples, n_clusters, "B", tol_s,  iters_single, iters_double, "Hybrid", elapsed_hybrid, mem_MB_hybrid,
-                     inertia_hybrid])
-        
-            print(f" [Hybrid] {rows_B}", flush=True) 
-            print(f"The total number of features is : F={n_features}")
-
-
-            # plot clusters
-            if rep == 0:
-                X_vis, centers_vis, xx, yy, labels_grid = KMeansVisualizer.pca_2d_view(X_cur, centers_hybrid)
-                filename = f"{ds_name}_n{n_samples}_c{n_clusters}_B_{tol_s}"
-                title = f"{ds_name}: n={n_samples}, c={n_clusters}, tol={tol_s}"
-                KMeansVisualizer.plot_clusters(X_vis, labels_hybrid, centers_vis, xx, yy, labels_grid, title=title, filename=filename)
-                
-    return rows_B
-
-
-def run_experiment_C(ds_name, X, y_true, n_clusters, initial_centers, config):
-    rows_C = []
-    n_samples = len(X)
-
-    max_iter_C = config["max_iter_C"]
-    tol_fixed_C = config["tol_fixed_C"]
-    cap_C_pct = config["cap_C_pct"]  # e.g., 0.8 means 80% of max_iter_C
-    n_repeats = config["n_repeats"]
-
-    iter_cap = int(max_iter_C * cap_C_pct)
-
-    for rep in range(n_repeats):
-        # Baseline full double precision
-        centers_double, labels_double, iters_double_tot, iters_single_tot, elapsed, mem_MB_double, inertia = run_full_double(
-            X, initial_centers, n_clusters, max_iter_C, tol_fixed_C, y_true
-        )
-        rows_C.append([
-            ds_name, n_samples, n_clusters, "C", cap_C_pct, tol_fixed_C,
-            0, iters_double_tot, "Double", elapsed, mem_MB_double, inertia
-        ])
-
-        # Single hybrid run with capped single precision
-        labels_hybrid, centers_hybrid, iters_single, iters_double, elapsed_hybrid, mem_MB_hybrid, inertia_hybrid = run_hybrid(
-            X, initial_centers, n_clusters,
-            max_iter_total=max_iter_C,
-            single_iter_cap=iter_cap,
-            tol_single=tol_fixed_C,
-            tol_double=tol_fixed_C,
-            y_true=y_true,
-            seed=rep
-        )
-
-        rows_C.append([
-            ds_name, n_samples, n_clusters, "C", cap_C_pct, tol_fixed_C,
-            iters_single, iters_double, "Hybrid", elapsed_hybrid, mem_MB_hybrid, inertia_hybrid
-        ])
-
-        # Optional plot (just once)
-        if rep == 0:
-            X_vis, centers_vis, xx, yy, labels_grid = KMeansVisualizer.pca_2d_view(X, centers_hybrid)
-            filename = f"{ds_name}_n{n_samples}_c{n_clusters}_C_cap{int(cap_C_pct*100)}"
-            title = f"{ds_name}: n={n_samples}, c={n_clusters}, cap={int(cap_C_pct*100)}%"
-            KMeansVisualizer.plot_clusters(X_vis, labels_hybrid, centers_vis, xx, yy, labels_grid, title=title, filename=filename)
-
-    return rows_C
-
-
-def run_experiment_D(ds_name, X, y_true, n_clusters, initial_centers, config):
-    rows_D = []
-
-    max_iter = config["max_iter_D"]
-    tol_shift = config.get("tol_shift_D", 1e-3)
-    stability_threshold = config.get("stability_threshold_D", 0.02)
-    inertia_improvement_threshold = config.get("inertia_improvement_threshold_D", 0.02)
-    refine_iterations = config.get("refine_iterations_D", 2)
-    seed = config.get("seed", 0)
-
-    # === Baseline (Double Precision) ===
-    base = run_adaptive_hybrid(
-        X, initial_centers, n_clusters,
-        max_iter=max_iter,
-        initial_precision='double',
-        stability_threshold=0.0,
-        inertia_improvement_threshold=0.0,
-        refine_iterations=0,
-        tol_shift=tol_shift,
-        seed=seed,
-        y_true=y_true
-    )
-<<<<<<< HEAD
-    labels_b, centers_b, _, it_b, time_b, mem_b, inertia_b = base
-    rows_D.append([ds_name, len(X), n_clusters, "Double", False, it_b, time_b, mem_b, inertia_b])
-=======
-    labels_b, centers_b, switched_b, iters_b, time_b, mem_b, inertia_b, iters_single_b, iters_double_b = base
->>>>>>> aeda39f2
-
-    rows_D.append([
-        ds_name, len(X), n_clusters,
-        "Double", "-", "-",  # Mode, tol_single, Cap
-        iters_single_b, iters_double_b,
-        "D", time_b, mem_b, inertia_b
-    ])
-
-    # === Adaptive-Hybrid ===
-    adv = run_adaptive_hybrid(
-        X, initial_centers, n_clusters,
-        max_iter=max_iter,
-        initial_precision='single',
-        stability_threshold=stability_threshold,
-        inertia_improvement_threshold=inertia_improvement_threshold,
-        refine_iterations=refine_iterations,
-        tol_shift=tol_shift,
-        seed=seed,
-        y_true=y_true
-    )
-    labels_h, centers_h, switched_h, iters_h, time_h, mem_h, inertia_h, iters_single_h, iters_double_h = adv
-
-    rows_D.append([
-        ds_name, len(X), n_clusters,
-        "Adaptive", stability_threshold, "-",  # Mode, tol_single, Cap
-        iters_single_h, iters_double_h,
-        "D", time_h, mem_h, inertia_h
-    ])
-
-    return rows_D
+from visualisations.kmeans_visualisations import KMeansVisualizer
+from experiments.kmeans_precision import run_full_double, run_hybrid, run_adaptive_hybrid
+import numpy as np
+import time
+
+def run_experiment_A(ds_name, X, y_true, n_clusters, initial_centers, config):
+    rows_A = []
+    n_samples = len(X)
+    n_features = X.shape[1]
+    X_cur = X
+    y_true_cur = y_true
+
+    max_iter = config["max_iter_A"]
+    tol_fixed_A = config["tol_fixed_A"]
+    cap_grid = config["cap_grid"]
+    n_repeats = config["n_repeats"]
+
+    for rep in range(n_repeats):
+        # Full double precision run
+        centers_double, labels_double, iters_double_tot, iters_single_tot, elapsed, mem_MB_double, inertia = run_full_double(
+            X_cur, initial_centers, n_clusters, max_iter, tol_fixed_A, y_true_cur
+        )
+
+        rows_A.append([
+            ds_name, n_samples, n_clusters, "A", 0, 0,
+            iters_single_tot, iters_double_tot, "Double", elapsed, mem_MB_double,
+             inertia
+        ])
+
+    for cap in cap_grid:
+        for rep in range(n_repeats):
+            # Hybrid run
+            labels_hybrid, centers_hybrid, iters_single, iters_double, elapsed_hybrid, mem_MB_hybrid, inertia_hybrid = run_hybrid(
+                X_cur, initial_centers, n_clusters,
+                max_iter_total=max_iter,
+                single_iter_cap=cap,
+                tol_single=tol_fixed_A,
+                tol_double=tol_fixed_A,
+                y_true=y_true_cur,
+                seed=rep
+            )
+
+            rows_A.append([
+                ds_name, n_samples, n_clusters, "A", cap, tol_fixed_A,
+                iters_single, iters_double, "Hybrid", elapsed_hybrid, mem_MB_hybrid,
+                inertia_hybrid
+            ])
+
+            # Only plot for the first repeat
+            if rep == 0:
+                X_vis, centers_vis, xx, yy, labels_grid = KMeansVisualizer.pca_2d_view(X_cur, centers_hybrid)
+                filename = f"{ds_name}_n{n_samples}_c{n_clusters}_A_{cap}"
+                title = f"{ds_name}: n={n_samples}, c={n_clusters}, cap={cap}"
+                KMeansVisualizer.plot_clusters(X_vis, labels_hybrid, centers_vis, xx, yy, labels_grid, title=title, filename=filename)
+                
+    return rows_A
+
+def run_experiment_B(ds_name, X, y_true, n_clusters, initial_centers, config):
+    rows_B = []
+    n_samples = len(X)
+    n_features = X.shape[1]
+    X_cur = X
+    y_true_cur = y_true
+
+    max_iter_B = config["max_iter_B"]
+    tol_double_B = config["tol_double_B"]
+    tol_single_grid = config["tol_single_grid"]
+    n_repeats = config["n_repeats"]
+
+    for rep in range(n_repeats):
+        centers_double, labels_double, iters_double_tot, iters_single_tot, elapsed, mem_MB_double, inertia = run_full_double(
+        X_cur, initial_centers, n_clusters, max_iter_B, tol_double_B, y_true_cur
+        )
+
+        rows_B.append([ ds_name, n_samples, n_clusters, "B", tol_double_B,  iters_single_tot, iters_double_tot, "Double", elapsed, mem_MB_double,
+               inertia])
+        print(f"[Double Baseline - Exp B] tol={tol_double_B} | iter_double={iters_double_tot}")
+        print(f"The total number of features is : F={n_features}")
+
+
+    for tol_s in tol_single_grid:
+        for rep in range(n_repeats):
+        #  hybrid run
+            labels_hybrid, centers_hybrid, iters_single, iters_double, elapsed_hybrid, mem_MB_hybrid, inertia_hybrid = run_hybrid(
+                X_cur, initial_centers, n_clusters, max_iter_total=max_iter_B, tol_single = tol_s, tol_double = tol_double_B, single_iter_cap=max_iter_B, y_true= y_true_cur, seed = rep
+            )
+
+            print(f"Tol_single: {tol_s}, Iter Single: {iters_single}, Iter Double: {iters_double}, Total: {iters_single + iters_double}")
+            print(f"The total number of features is : F={n_features}")
+
+
+            rows_B.append([ds_name, n_samples, n_clusters, "B", tol_s,  iters_single, iters_double, "Hybrid", elapsed_hybrid, mem_MB_hybrid,
+                     inertia_hybrid])
+        
+            print(f" [Hybrid] {rows_B}", flush=True) 
+            print(f"The total number of features is : F={n_features}")
+
+
+            # plot clusters
+            if rep == 0:
+                X_vis, centers_vis, xx, yy, labels_grid = KMeansVisualizer.pca_2d_view(X_cur, centers_hybrid)
+                filename = f"{ds_name}_n{n_samples}_c{n_clusters}_B_{tol_s}"
+                title = f"{ds_name}: n={n_samples}, c={n_clusters}, tol={tol_s}"
+                KMeansVisualizer.plot_clusters(X_vis, labels_hybrid, centers_vis, xx, yy, labels_grid, title=title, filename=filename)
+                
+    return rows_B
+
+
+def run_experiment_C(ds_name, X, y_true, n_clusters, initial_centers, config):
+    rows_C = []
+    n_samples = len(X)
+
+    max_iter_C = config["max_iter_C"]
+    tol_fixed_C = config["tol_fixed_C"]
+    cap_C_pct = config["cap_C_pct"]  # e.g., 0.8 means 80% of max_iter_C
+    n_repeats = config["n_repeats"]
+
+    iter_cap = int(max_iter_C * cap_C_pct)
+
+    for rep in range(n_repeats):
+        # Baseline full double precision
+        centers_double, labels_double, iters_double_tot, iters_single_tot, elapsed, mem_MB_double, inertia = run_full_double(
+            X, initial_centers, n_clusters, max_iter_C, tol_fixed_C, y_true
+        )
+        rows_C.append([
+            ds_name, n_samples, n_clusters, "C", cap_C_pct, tol_fixed_C,
+            0, iters_double_tot, "Double", elapsed, mem_MB_double, inertia
+        ])
+
+        # Single hybrid run with capped single precision
+        labels_hybrid, centers_hybrid, iters_single, iters_double, elapsed_hybrid, mem_MB_hybrid, inertia_hybrid = run_hybrid(
+            X, initial_centers, n_clusters,
+            max_iter_total=max_iter_C,
+            single_iter_cap=iter_cap,
+            tol_single=tol_fixed_C,
+            tol_double=tol_fixed_C,
+            y_true=y_true,
+            seed=rep
+        )
+
+        rows_C.append([
+            ds_name, n_samples, n_clusters, "C", cap_C_pct, tol_fixed_C,
+            iters_single, iters_double, "Hybrid", elapsed_hybrid, mem_MB_hybrid, inertia_hybrid
+        ])
+
+        # Optional plot (just once)
+        if rep == 0:
+            X_vis, centers_vis, xx, yy, labels_grid = KMeansVisualizer.pca_2d_view(X, centers_hybrid)
+            filename = f"{ds_name}_n{n_samples}_c{n_clusters}_C_cap{int(cap_C_pct*100)}"
+            title = f"{ds_name}: n={n_samples}, c={n_clusters}, cap={int(cap_C_pct*100)}%"
+            KMeansVisualizer.plot_clusters(X_vis, labels_hybrid, centers_vis, xx, yy, labels_grid, title=title, filename=filename)
+
+    return rows_C
+
+
+def run_experiment_D(ds_name, X, y_true, n_clusters, initial_centers, config):
+    rows_D = []
+
+    max_iter = config["max_iter_D"]
+    tol_shift = config.get("tol_shift_D", 1e-3)
+    stability_threshold = config.get("stability_threshold_D", 0.02)
+    inertia_improvement_threshold = config.get("inertia_improvement_threshold_D", 0.02)
+    refine_iterations = config.get("refine_iterations_D", 2)
+    seed = config.get("seed", 0)
+
+    # === Baseline (Double Precision) ===
+    base = run_adaptive_hybrid(
+        X, initial_centers, n_clusters,
+        max_iter=max_iter,
+        initial_precision='double',
+        stability_threshold=0.0,
+        inertia_improvement_threshold=0.0,
+        refine_iterations=0,
+        tol_shift=tol_shift,
+        seed=seed,
+        y_true=y_true
+    )
+    labels_b, centers_b, switched_b, iters_b, time_b, mem_b, inertia_b, iters_single_b, iters_double_b = base
+
+    rows_D.append([
+        ds_name, len(X), n_clusters,
+        "Double", "-", "-",  # Mode, tol_single, Cap
+        iters_single_b, iters_double_b,
+        "D", time_b, mem_b, inertia_b
+    ])
+
+    # === Adaptive-Hybrid ===
+    adv = run_adaptive_hybrid(
+        X, initial_centers, n_clusters,
+        max_iter=max_iter,
+        initial_precision='single',
+        stability_threshold=stability_threshold,
+        inertia_improvement_threshold=inertia_improvement_threshold,
+        refine_iterations=refine_iterations,
+        tol_shift=tol_shift,
+        seed=seed,
+        y_true=y_true
+    )
+    labels_h, centers_h, switched_h, iters_h, time_h, mem_h, inertia_h, iters_single_h, iters_double_h = adv
+
+    rows_D.append([
+        ds_name, len(X), n_clusters,
+        "Adaptive", stability_threshold, "-",  # Mode, tol_single, Cap
+        iters_single_h, iters_double_h,
+        "D", time_h, mem_h, inertia_h
+    ])
+
+    return rows_D