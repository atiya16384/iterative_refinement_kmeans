from visualisations.kmeans_visualisations import KMeansVisualizer
from experiments.kmeans_precision import run_full_double, run_hybrid, run_adaptive_hybrid
import numpy as np

def run_experiment_A(ds_name, X, y_true, n_clusters, initial_centers, config):
    rows_A = []
    n_samples = len(X)
    n_features = X.shape[1]
    X_cur = X
    y_true_cur = y_true

    max_iter = config["max_iter_A"]
    tol_fixed_A = config["tol_fixed_A"]
    cap_grid = config["cap_grid"]
    n_repeats = config["n_repeats"]

    for rep in range(n_repeats):
        # Full double precision run
        centers_double, labels_double, iters_double_tot, iters_single_tot, elapsed, mem_MB_double, inertia = run_full_double(
            X_cur, initial_centers, n_clusters, max_iter, tol_fixed_A, y_true_cur
        )

        rows_A.append([
            ds_name, n_samples, n_clusters, "A", 0, 0,
            iters_single_tot, iters_double_tot, "Double", elapsed, mem_MB_double,
             inertia
        ])

    for cap in cap_grid:
        for rep in range(n_repeats):
            # Hybrid run
            labels_hybrid, centers_hybrid, iters_single, iters_double, elapsed_hybrid, mem_MB_hybrid, inertia_hybrid = run_hybrid(
                X_cur, initial_centers, n_clusters,
                max_iter_total=max_iter,
                single_iter_cap=cap,
                tol_single=tol_fixed_A,
                tol_double=tol_fixed_A,
                y_true=y_true_cur,
                seed=rep
            )

            rows_A.append([
                ds_name, n_samples, n_clusters, "A", cap, tol_fixed_A,
                iters_single, iters_double, "Hybrid", elapsed_hybrid, mem_MB_hybrid,
                inertia_hybrid
            ])

            # Only plot for the first repeat
            if rep == 0:
                X_vis, centers_vis, xx, yy, labels_grid = KMeansVisualizer.pca_2d_view(X_cur, centers_hybrid)
                filename = f"{ds_name}_n{n_samples}_c{n_clusters}_A_{cap}"
                title = f"{ds_name}: n={n_samples}, c={n_clusters}, cap={cap}"
                KMeansVisualizer.plot_clusters(X_vis, labels_hybrid, centers_vis, xx, yy, labels_grid, title=title, filename=filename)
                
    return rows_A

def run_experiment_B(ds_name, X, y_true, n_clusters, initial_centers, config):
    rows_B = []
    n_samples = len(X)
    n_features = X.shape[1]
    X_cur = X
    y_true_cur = y_true

    max_iter_B = config["max_iter_B"]
    tol_double_B = config["tol_double_B"]
    tol_single_grid = config["tol_single_grid"]
    n_repeats = config["n_repeats"]

    for rep in range(n_repeats):
        centers_double, labels_double, iters_double_tot, iters_single_tot, elapsed, mem_MB_double, inertia = run_full_double(
        X_cur, initial_centers, n_clusters, max_iter_B, tol_double_B, y_true_cur
        )

        rows_B.append([ ds_name, n_samples, n_clusters, "B", tol_double_B,  iters_single_tot, iters_double_tot, "Double", elapsed, mem_MB_double,
               inertia])
        print(f"[Double Baseline - Exp B] tol={tol_double_B} | iter_double={iters_double_tot}")
        print(f"The total number of features is : F={n_features}")


    for tol_s in tol_single_grid:
        for rep in range(n_repeats):
        #  hybrid run
            labels_hybrid, centers_hybrid, iters_single, iters_double, elapsed_hybrid, mem_MB_hybrid, inertia_hybrid = run_hybrid(
                X_cur, initial_centers, n_clusters, max_iter_total=max_iter_B, tol_single = tol_s, tol_double = tol_double_B, single_iter_cap=max_iter_B, y_true= y_true_cur, seed = rep
            )

            print(f"Tol_single: {tol_s}, Iter Single: {iters_single}, Iter Double: {iters_double}, Total: {iters_single + iters_double}")
            print(f"The total number of features is : F={n_features}")


            rows_B.append([ds_name, n_samples, n_clusters, "B", tol_s,  iters_single, iters_double, "Hybrid", elapsed_hybrid, mem_MB_hybrid,
                     inertia_hybrid])
        
            print(f" [Hybrid] {rows_B}", flush=True) 
            print(f"The total number of features is : F={n_features}")


            # plot clusters
            if rep == 0:
                X_vis, centers_vis, xx, yy, labels_grid = KMeansVisualizer.pca_2d_view(X_cur, centers_hybrid)
                filename = f"{ds_name}_n{n_samples}_c{n_clusters}_B_{tol_s}"
                title = f"{ds_name}: n={n_samples}, c={n_clusters}, tol={tol_s}"
                KMeansVisualizer.plot_clusters(X_vis, labels_hybrid, centers_vis, xx, yy, labels_grid, title=title, filename=filename)
                
    return rows_B


def run_experiment_C(ds_name, X, y_true, n_clusters, initial_centers, config):
    rows_C = []
    n_samples = len(X)
    X_cur = X
    y_true_cur = y_true

    max_iter_C = config["max_iter_C"]
    tol_fixed_C = config["tol_fixed_C"]
    cap_C_pct = config["cap_C"]  # e.g., 0.8 (i.e., 80% of max_iter_C)
    n_repeats = config["n_repeats"]

    cap_range = range(0, int(max_iter_C * cap_C_pct) + 1)

    for rep in range(n_repeats):
        # Baseline double
        centers_double, labels_double, iters_double_tot, iters_single_tot, elapsed, mem_MB_double, inertia = run_full_double(
            X_cur, initial_centers, n_clusters, max_iter_C, tol_fixed_C, y_true_cur
        )
        rows_C.append([
            ds_name, n_samples, n_clusters, "C", cap_C_pct, tol_fixed_C,
            0, iters_double_tot, "Double", elapsed, mem_MB_double, inertia
        ])

        # Sweep over cap values
        for cap in cap_range:
            labels_hybrid, centers_hybrid, iters_single, iters_double, elapsed_hybrid, mem_MB_hybrid,  inertia_hybrid = run_hybrid(
                X_cur, initial_centers, n_clusters,
                max_iter_total=max_iter_C,
                single_iter_cap=cap,
                tol_single=tol_fixed_C,
                tol_double=tol_fixed_C,
                y_true=y_true_cur,
                seed=rep
            )

            rows_C.append([
                ds_name, n_samples, n_clusters, "C", cap_C_pct, tol_fixed_C,
                iters_single, iters_double, "Hybrid", elapsed_hybrid, mem_MB_hybrid,
                 inertia_hybrid
            ])

            if rep == 0 and cap == cap_range[-1]:  # Plot only once at final cap
                X_vis, centers_vis, xx, yy, labels_grid = KMeansVisualizer.pca_2d_view(X_cur, centers_hybrid)
                filename = f"{ds_name}_n{n_samples}_c{n_clusters}_C_cap{cap_C_pct}"
                title = f"{ds_name}: n={n_samples}, c={n_clusters}, cap={cap_C_pct}"
                KMeansVisualizer.plot_clusters(X_vis, labels_hybrid, centers_vis, xx, yy, labels_grid, title=title, filename=filename)

    return rows_C

def run_experiment_D(ds_name, X, n_clusters, initial_centers, config):
    rows_D = []
<<<<<<< HEAD
    n_samples = len(X)

    # Load hyperparameters
    max_iter = config["max_iter_D"]
    tol_final = config["tol_double_D"]
    tol_single_switch = config.get("tol_single_D", 1e-3)
    switch_tol = config.get("switch_tol", 1e-5)        # Switch if inertia doesn't improve by this
    switch_shift = config.get("switch_shift", 1e-4)    # Switch if centroid movement is small
    n_repeats = config["n_repeats"]

    for rep in range(n_repeats):
        # Double precision baseline
        centers_double, labels_double, iters_double_tot, iters_single_tot, elapsed_double, mem_MB_double, inertia_double = run_full_double(
            X, initial_centers, n_clusters, max_iter, tol_final, y_true
        )
        rows_D.append([
            ds_name, n_samples, n_clusters, "D", tol_final, 0,
            iters_single_tot, iters_double_tot, "Double", elapsed_double, mem_MB_double,
            inertia_double
        ])

        #  Adaptive hybrid run
        labels_hybrid, centers_hybrid, iters_single, iters_double, elapsed_hybrid, mem_MB_hybrid, inertia_hybrid = run_adaptive_hybrid(
            X, initial_centers, n_clusters,
            max_iter=max_iter,
            tol_final=tol_final,
            y_true=y_true,
            switch_tol=switch_tol,
            switch_shift=switch_shift,
            seed=rep
        )
        rows_D.append([
            ds_name, n_samples, n_clusters, "D", tol_single_switch, 0,
            iters_single, iters_double, "Hybrid", elapsed_hybrid, mem_MB_hybrid,
            inertia_hybrid
        ])

        # Optional: Save visualization of clustering
        if rep == 0:
            X_vis, centers_vis, xx, yy, labels_grid = KMeansVisualizer.pca_2d_view(X, centers_hybrid)
            filename = f"{ds_name}_n{n_samples}_c{n_clusters}_D_adaptive"
            title = f"{ds_name}: n={n_samples}, c={n_clusters}, Adaptive Hybrid"
            KMeansVisualizer.plot_clusters(X_vis, labels_hybrid, centers_vis, xx, yy, labels_grid, title=title, filename=filename)
=======
>>>>>>> b392e2d4

    # Double-precision baseline
    labels_base, centers_base, _, iters_base, elapsed_base, mem_MB_base, inertia_base = run_general_adaptive_hybrid(
        X, initial_centers, n_clusters,
        max_iter=config["max_iter_D"],
        initial_precision='double',    # Full double precision for baseline
        stability_threshold=0.0,       # Always run until true convergence
        inertia_improvement_threshold=0.0,
        refine_iterations=0            # No refinement needed, full double run
    )

    rows_D.append([
        ds_name, len(X), n_clusters, "Baseline-Double", False,
        iters_base, elapsed_base, mem_MB_base, inertia_base
    ])

    # Adaptive hybrid experiment
    labels_adapt, centers_adapt, precision_switched, iters_adapt, elapsed_adapt, mem_MB_adapt, inertia_adapt = run_general_adaptive_hybrid(
        X, initial_centers, n_clusters,
        max_iter=config["max_iter_D"],
        initial_precision='single',
        stability_threshold=0.01,
        inertia_improvement_threshold=0.01,
        refine_iterations=3
    )

    rows_D.append([
        ds_name, len(X), n_clusters, "Adaptive-Hybrid", precision_switched,
        iters_adapt, elapsed_adapt, mem_MB_adapt, inertia_adapt
    ])

    return rows_D
<|MERGE_RESOLUTION|>--- conflicted
+++ resolved
@@ -1,236 +1,190 @@
-from visualisations.kmeans_visualisations import KMeansVisualizer
-from experiments.kmeans_precision import run_full_double, run_hybrid, run_adaptive_hybrid
-import numpy as np
-
-def run_experiment_A(ds_name, X, y_true, n_clusters, initial_centers, config):
-    rows_A = []
-    n_samples = len(X)
-    n_features = X.shape[1]
-    X_cur = X
-    y_true_cur = y_true
-
-    max_iter = config["max_iter_A"]
-    tol_fixed_A = config["tol_fixed_A"]
-    cap_grid = config["cap_grid"]
-    n_repeats = config["n_repeats"]
-
-    for rep in range(n_repeats):
-        # Full double precision run
-        centers_double, labels_double, iters_double_tot, iters_single_tot, elapsed, mem_MB_double, inertia = run_full_double(
-            X_cur, initial_centers, n_clusters, max_iter, tol_fixed_A, y_true_cur
-        )
-
-        rows_A.append([
-            ds_name, n_samples, n_clusters, "A", 0, 0,
-            iters_single_tot, iters_double_tot, "Double", elapsed, mem_MB_double,
-             inertia
-        ])
-
-    for cap in cap_grid:
-        for rep in range(n_repeats):
-            # Hybrid run
-            labels_hybrid, centers_hybrid, iters_single, iters_double, elapsed_hybrid, mem_MB_hybrid, inertia_hybrid = run_hybrid(
-                X_cur, initial_centers, n_clusters,
-                max_iter_total=max_iter,
-                single_iter_cap=cap,
-                tol_single=tol_fixed_A,
-                tol_double=tol_fixed_A,
-                y_true=y_true_cur,
-                seed=rep
-            )
-
-            rows_A.append([
-                ds_name, n_samples, n_clusters, "A", cap, tol_fixed_A,
-                iters_single, iters_double, "Hybrid", elapsed_hybrid, mem_MB_hybrid,
-                inertia_hybrid
-            ])
-
-            # Only plot for the first repeat
-            if rep == 0:
-                X_vis, centers_vis, xx, yy, labels_grid = KMeansVisualizer.pca_2d_view(X_cur, centers_hybrid)
-                filename = f"{ds_name}_n{n_samples}_c{n_clusters}_A_{cap}"
-                title = f"{ds_name}: n={n_samples}, c={n_clusters}, cap={cap}"
-                KMeansVisualizer.plot_clusters(X_vis, labels_hybrid, centers_vis, xx, yy, labels_grid, title=title, filename=filename)
-                
-    return rows_A
-
-def run_experiment_B(ds_name, X, y_true, n_clusters, initial_centers, config):
-    rows_B = []
-    n_samples = len(X)
-    n_features = X.shape[1]
-    X_cur = X
-    y_true_cur = y_true
-
-    max_iter_B = config["max_iter_B"]
-    tol_double_B = config["tol_double_B"]
-    tol_single_grid = config["tol_single_grid"]
-    n_repeats = config["n_repeats"]
-
-    for rep in range(n_repeats):
-        centers_double, labels_double, iters_double_tot, iters_single_tot, elapsed, mem_MB_double, inertia = run_full_double(
-        X_cur, initial_centers, n_clusters, max_iter_B, tol_double_B, y_true_cur
-        )
-
-        rows_B.append([ ds_name, n_samples, n_clusters, "B", tol_double_B,  iters_single_tot, iters_double_tot, "Double", elapsed, mem_MB_double,
-               inertia])
-        print(f"[Double Baseline - Exp B] tol={tol_double_B} | iter_double={iters_double_tot}")
-        print(f"The total number of features is : F={n_features}")
-
-
-    for tol_s in tol_single_grid:
-        for rep in range(n_repeats):
-        #  hybrid run
-            labels_hybrid, centers_hybrid, iters_single, iters_double, elapsed_hybrid, mem_MB_hybrid, inertia_hybrid = run_hybrid(
-                X_cur, initial_centers, n_clusters, max_iter_total=max_iter_B, tol_single = tol_s, tol_double = tol_double_B, single_iter_cap=max_iter_B, y_true= y_true_cur, seed = rep
-            )
-
-            print(f"Tol_single: {tol_s}, Iter Single: {iters_single}, Iter Double: {iters_double}, Total: {iters_single + iters_double}")
-            print(f"The total number of features is : F={n_features}")
-
-
-            rows_B.append([ds_name, n_samples, n_clusters, "B", tol_s,  iters_single, iters_double, "Hybrid", elapsed_hybrid, mem_MB_hybrid,
-                     inertia_hybrid])
-        
-            print(f" [Hybrid] {rows_B}", flush=True) 
-            print(f"The total number of features is : F={n_features}")
-
-
-            # plot clusters
-            if rep == 0:
-                X_vis, centers_vis, xx, yy, labels_grid = KMeansVisualizer.pca_2d_view(X_cur, centers_hybrid)
-                filename = f"{ds_name}_n{n_samples}_c{n_clusters}_B_{tol_s}"
-                title = f"{ds_name}: n={n_samples}, c={n_clusters}, tol={tol_s}"
-                KMeansVisualizer.plot_clusters(X_vis, labels_hybrid, centers_vis, xx, yy, labels_grid, title=title, filename=filename)
-                
-    return rows_B
-
-
-def run_experiment_C(ds_name, X, y_true, n_clusters, initial_centers, config):
-    rows_C = []
-    n_samples = len(X)
-    X_cur = X
-    y_true_cur = y_true
-
-    max_iter_C = config["max_iter_C"]
-    tol_fixed_C = config["tol_fixed_C"]
-    cap_C_pct = config["cap_C"]  # e.g., 0.8 (i.e., 80% of max_iter_C)
-    n_repeats = config["n_repeats"]
-
-    cap_range = range(0, int(max_iter_C * cap_C_pct) + 1)
-
-    for rep in range(n_repeats):
-        # Baseline double
-        centers_double, labels_double, iters_double_tot, iters_single_tot, elapsed, mem_MB_double, inertia = run_full_double(
-            X_cur, initial_centers, n_clusters, max_iter_C, tol_fixed_C, y_true_cur
-        )
-        rows_C.append([
-            ds_name, n_samples, n_clusters, "C", cap_C_pct, tol_fixed_C,
-            0, iters_double_tot, "Double", elapsed, mem_MB_double, inertia
-        ])
-
-        # Sweep over cap values
-        for cap in cap_range:
-            labels_hybrid, centers_hybrid, iters_single, iters_double, elapsed_hybrid, mem_MB_hybrid,  inertia_hybrid = run_hybrid(
-                X_cur, initial_centers, n_clusters,
-                max_iter_total=max_iter_C,
-                single_iter_cap=cap,
-                tol_single=tol_fixed_C,
-                tol_double=tol_fixed_C,
-                y_true=y_true_cur,
-                seed=rep
-            )
-
-            rows_C.append([
-                ds_name, n_samples, n_clusters, "C", cap_C_pct, tol_fixed_C,
-                iters_single, iters_double, "Hybrid", elapsed_hybrid, mem_MB_hybrid,
-                 inertia_hybrid
-            ])
-
-            if rep == 0 and cap == cap_range[-1]:  # Plot only once at final cap
-                X_vis, centers_vis, xx, yy, labels_grid = KMeansVisualizer.pca_2d_view(X_cur, centers_hybrid)
-                filename = f"{ds_name}_n{n_samples}_c{n_clusters}_C_cap{cap_C_pct}"
-                title = f"{ds_name}: n={n_samples}, c={n_clusters}, cap={cap_C_pct}"
-                KMeansVisualizer.plot_clusters(X_vis, labels_hybrid, centers_vis, xx, yy, labels_grid, title=title, filename=filename)
-
-    return rows_C
-
-def run_experiment_D(ds_name, X, n_clusters, initial_centers, config):
-    rows_D = []
-<<<<<<< HEAD
-    n_samples = len(X)
-
-    # Load hyperparameters
-    max_iter = config["max_iter_D"]
-    tol_final = config["tol_double_D"]
-    tol_single_switch = config.get("tol_single_D", 1e-3)
-    switch_tol = config.get("switch_tol", 1e-5)        # Switch if inertia doesn't improve by this
-    switch_shift = config.get("switch_shift", 1e-4)    # Switch if centroid movement is small
-    n_repeats = config["n_repeats"]
-
-    for rep in range(n_repeats):
-        # Double precision baseline
-        centers_double, labels_double, iters_double_tot, iters_single_tot, elapsed_double, mem_MB_double, inertia_double = run_full_double(
-            X, initial_centers, n_clusters, max_iter, tol_final, y_true
-        )
-        rows_D.append([
-            ds_name, n_samples, n_clusters, "D", tol_final, 0,
-            iters_single_tot, iters_double_tot, "Double", elapsed_double, mem_MB_double,
-            inertia_double
-        ])
-
-        #  Adaptive hybrid run
-        labels_hybrid, centers_hybrid, iters_single, iters_double, elapsed_hybrid, mem_MB_hybrid, inertia_hybrid = run_adaptive_hybrid(
-            X, initial_centers, n_clusters,
-            max_iter=max_iter,
-            tol_final=tol_final,
-            y_true=y_true,
-            switch_tol=switch_tol,
-            switch_shift=switch_shift,
-            seed=rep
-        )
-        rows_D.append([
-            ds_name, n_samples, n_clusters, "D", tol_single_switch, 0,
-            iters_single, iters_double, "Hybrid", elapsed_hybrid, mem_MB_hybrid,
-            inertia_hybrid
-        ])
-
-        # Optional: Save visualization of clustering
-        if rep == 0:
-            X_vis, centers_vis, xx, yy, labels_grid = KMeansVisualizer.pca_2d_view(X, centers_hybrid)
-            filename = f"{ds_name}_n{n_samples}_c{n_clusters}_D_adaptive"
-            title = f"{ds_name}: n={n_samples}, c={n_clusters}, Adaptive Hybrid"
-            KMeansVisualizer.plot_clusters(X_vis, labels_hybrid, centers_vis, xx, yy, labels_grid, title=title, filename=filename)
-=======
->>>>>>> b392e2d4
-
-    # Double-precision baseline
-    labels_base, centers_base, _, iters_base, elapsed_base, mem_MB_base, inertia_base = run_general_adaptive_hybrid(
-        X, initial_centers, n_clusters,
-        max_iter=config["max_iter_D"],
-        initial_precision='double',    # Full double precision for baseline
-        stability_threshold=0.0,       # Always run until true convergence
-        inertia_improvement_threshold=0.0,
-        refine_iterations=0            # No refinement needed, full double run
-    )
-
-    rows_D.append([
-        ds_name, len(X), n_clusters, "Baseline-Double", False,
-        iters_base, elapsed_base, mem_MB_base, inertia_base
-    ])
-
-    # Adaptive hybrid experiment
-    labels_adapt, centers_adapt, precision_switched, iters_adapt, elapsed_adapt, mem_MB_adapt, inertia_adapt = run_general_adaptive_hybrid(
-        X, initial_centers, n_clusters,
-        max_iter=config["max_iter_D"],
-        initial_precision='single',
-        stability_threshold=0.01,
-        inertia_improvement_threshold=0.01,
-        refine_iterations=3
-    )
-
-    rows_D.append([
-        ds_name, len(X), n_clusters, "Adaptive-Hybrid", precision_switched,
-        iters_adapt, elapsed_adapt, mem_MB_adapt, inertia_adapt
-    ])
-
-    return rows_D
+from visualisations.kmeans_visualisations import KMeansVisualizer
+from experiments.kmeans_precision import run_full_double, run_hybrid, run_adaptive_hybrid
+import numpy as np
+
+def run_experiment_A(ds_name, X, y_true, n_clusters, initial_centers, config):
+    rows_A = []
+    n_samples = len(X)
+    n_features = X.shape[1]
+    X_cur = X
+    y_true_cur = y_true
+
+    max_iter = config["max_iter_A"]
+    tol_fixed_A = config["tol_fixed_A"]
+    cap_grid = config["cap_grid"]
+    n_repeats = config["n_repeats"]
+
+    for rep in range(n_repeats):
+        # Full double precision run
+        centers_double, labels_double, iters_double_tot, iters_single_tot, elapsed, mem_MB_double, inertia = run_full_double(
+            X_cur, initial_centers, n_clusters, max_iter, tol_fixed_A, y_true_cur
+        )
+
+        rows_A.append([
+            ds_name, n_samples, n_clusters, "A", 0, 0,
+            iters_single_tot, iters_double_tot, "Double", elapsed, mem_MB_double,
+             inertia
+        ])
+
+    for cap in cap_grid:
+        for rep in range(n_repeats):
+            # Hybrid run
+            labels_hybrid, centers_hybrid, iters_single, iters_double, elapsed_hybrid, mem_MB_hybrid, inertia_hybrid = run_hybrid(
+                X_cur, initial_centers, n_clusters,
+                max_iter_total=max_iter,
+                single_iter_cap=cap,
+                tol_single=tol_fixed_A,
+                tol_double=tol_fixed_A,
+                y_true=y_true_cur,
+                seed=rep
+            )
+
+            rows_A.append([
+                ds_name, n_samples, n_clusters, "A", cap, tol_fixed_A,
+                iters_single, iters_double, "Hybrid", elapsed_hybrid, mem_MB_hybrid,
+                inertia_hybrid
+            ])
+
+            # Only plot for the first repeat
+            if rep == 0:
+                X_vis, centers_vis, xx, yy, labels_grid = KMeansVisualizer.pca_2d_view(X_cur, centers_hybrid)
+                filename = f"{ds_name}_n{n_samples}_c{n_clusters}_A_{cap}"
+                title = f"{ds_name}: n={n_samples}, c={n_clusters}, cap={cap}"
+                KMeansVisualizer.plot_clusters(X_vis, labels_hybrid, centers_vis, xx, yy, labels_grid, title=title, filename=filename)
+                
+    return rows_A
+
+def run_experiment_B(ds_name, X, y_true, n_clusters, initial_centers, config):
+    rows_B = []
+    n_samples = len(X)
+    n_features = X.shape[1]
+    X_cur = X
+    y_true_cur = y_true
+
+    max_iter_B = config["max_iter_B"]
+    tol_double_B = config["tol_double_B"]
+    tol_single_grid = config["tol_single_grid"]
+    n_repeats = config["n_repeats"]
+
+    for rep in range(n_repeats):
+        centers_double, labels_double, iters_double_tot, iters_single_tot, elapsed, mem_MB_double, inertia = run_full_double(
+        X_cur, initial_centers, n_clusters, max_iter_B, tol_double_B, y_true_cur
+        )
+
+        rows_B.append([ ds_name, n_samples, n_clusters, "B", tol_double_B,  iters_single_tot, iters_double_tot, "Double", elapsed, mem_MB_double,
+               inertia])
+        print(f"[Double Baseline - Exp B] tol={tol_double_B} | iter_double={iters_double_tot}")
+        print(f"The total number of features is : F={n_features}")
+
+
+    for tol_s in tol_single_grid:
+        for rep in range(n_repeats):
+        #  hybrid run
+            labels_hybrid, centers_hybrid, iters_single, iters_double, elapsed_hybrid, mem_MB_hybrid, inertia_hybrid = run_hybrid(
+                X_cur, initial_centers, n_clusters, max_iter_total=max_iter_B, tol_single = tol_s, tol_double = tol_double_B, single_iter_cap=max_iter_B, y_true= y_true_cur, seed = rep
+            )
+
+            print(f"Tol_single: {tol_s}, Iter Single: {iters_single}, Iter Double: {iters_double}, Total: {iters_single + iters_double}")
+            print(f"The total number of features is : F={n_features}")
+
+
+            rows_B.append([ds_name, n_samples, n_clusters, "B", tol_s,  iters_single, iters_double, "Hybrid", elapsed_hybrid, mem_MB_hybrid,
+                     inertia_hybrid])
+        
+            print(f" [Hybrid] {rows_B}", flush=True) 
+            print(f"The total number of features is : F={n_features}")
+
+
+            # plot clusters
+            if rep == 0:
+                X_vis, centers_vis, xx, yy, labels_grid = KMeansVisualizer.pca_2d_view(X_cur, centers_hybrid)
+                filename = f"{ds_name}_n{n_samples}_c{n_clusters}_B_{tol_s}"
+                title = f"{ds_name}: n={n_samples}, c={n_clusters}, tol={tol_s}"
+                KMeansVisualizer.plot_clusters(X_vis, labels_hybrid, centers_vis, xx, yy, labels_grid, title=title, filename=filename)
+                
+    return rows_B
+
+
+def run_experiment_C(ds_name, X, y_true, n_clusters, initial_centers, config):
+    rows_C = []
+    n_samples = len(X)
+    X_cur = X
+    y_true_cur = y_true
+
+    max_iter_C = config["max_iter_C"]
+    tol_fixed_C = config["tol_fixed_C"]
+    cap_C_pct = config["cap_C"]  # e.g., 0.8 (i.e., 80% of max_iter_C)
+    n_repeats = config["n_repeats"]
+
+    cap_range = range(0, int(max_iter_C * cap_C_pct) + 1)
+
+    for rep in range(n_repeats):
+        # Baseline double
+        centers_double, labels_double, iters_double_tot, iters_single_tot, elapsed, mem_MB_double, inertia = run_full_double(
+            X_cur, initial_centers, n_clusters, max_iter_C, tol_fixed_C, y_true_cur
+        )
+        rows_C.append([
+            ds_name, n_samples, n_clusters, "C", cap_C_pct, tol_fixed_C,
+            0, iters_double_tot, "Double", elapsed, mem_MB_double, inertia
+        ])
+
+        # Sweep over cap values
+        for cap in cap_range:
+            labels_hybrid, centers_hybrid, iters_single, iters_double, elapsed_hybrid, mem_MB_hybrid,  inertia_hybrid = run_hybrid(
+                X_cur, initial_centers, n_clusters,
+                max_iter_total=max_iter_C,
+                single_iter_cap=cap,
+                tol_single=tol_fixed_C,
+                tol_double=tol_fixed_C,
+                y_true=y_true_cur,
+                seed=rep
+            )
+
+            rows_C.append([
+                ds_name, n_samples, n_clusters, "C", cap_C_pct, tol_fixed_C,
+                iters_single, iters_double, "Hybrid", elapsed_hybrid, mem_MB_hybrid,
+                 inertia_hybrid
+            ])
+
+            if rep == 0 and cap == cap_range[-1]:  # Plot only once at final cap
+                X_vis, centers_vis, xx, yy, labels_grid = KMeansVisualizer.pca_2d_view(X_cur, centers_hybrid)
+                filename = f"{ds_name}_n{n_samples}_c{n_clusters}_C_cap{cap_C_pct}"
+                title = f"{ds_name}: n={n_samples}, c={n_clusters}, cap={cap_C_pct}"
+                KMeansVisualizer.plot_clusters(X_vis, labels_hybrid, centers_vis, xx, yy, labels_grid, title=title, filename=filename)
+
+    return rows_C
+
+def run_experiment_D(ds_name, X, n_clusters, initial_centers, config):
+    rows_D = []
+
+    # Double-precision baseline
+    labels_base, centers_base, _, iters_base, elapsed_base, mem_MB_base, inertia_base = run_general_adaptive_hybrid(
+        X, initial_centers, n_clusters,
+        max_iter=config["max_iter_D"],
+        initial_precision='double',    # Full double precision for baseline
+        stability_threshold=0.0,       # Always run until true convergence
+        inertia_improvement_threshold=0.0,
+        refine_iterations=0            # No refinement needed, full double run
+    )
+
+    rows_D.append([
+        ds_name, len(X), n_clusters, "Baseline-Double", False,
+        iters_base, elapsed_base, mem_MB_base, inertia_base
+    ])
+
+    # Adaptive hybrid experiment
+    labels_adapt, centers_adapt, precision_switched, iters_adapt, elapsed_adapt, mem_MB_adapt, inertia_adapt = run_general_adaptive_hybrid(
+        X, initial_centers, n_clusters,
+        max_iter=config["max_iter_D"],
+        initial_precision='single',
+        stability_threshold=0.01,
+        inertia_improvement_threshold=0.01,
+        refine_iterations=3
+    )
+
+    rows_D.append([
+        ds_name, len(X), n_clusters, "Adaptive-Hybrid", precision_switched,
+        iters_adapt, elapsed_adapt, mem_MB_adapt, inertia_adapt
+    ])
+
+    return rows_D